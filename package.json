{
  "name": "jira-client",
  "version": "6.5.0",
  "description": "Wrapper for the JIRA API",
  "author": "Steven Surowiec <steven.surowiec@gmail.com>",
  "contributors": [
    "Chris Moultrie <chris@moultrie.org>",
    "Lucas Vogelsang <l@lucasvo.com>",
    "Matt Smith <mtscout6+node-jira@gmail.com>",
    "Anson Wayman <kanoyugoro+node-jira@gmail.com>"
  ],
  "homepage": "http://github.com/jira-node/node-jira-client",
  "repository": {
    "type": "git",
    "url": "http://github.com/jira-node/node-jira-client"
  },
  "engine": {
    "node": ">=4.2.2"
  },
  "main": "./lib/jira.js",
  "files": [
    "lib",
    "docs",
    "LICENSE.md",
    "README.md"
  ],
  "license": "MIT",
  "dependencies": {
<<<<<<< HEAD
    "babel-runtime": "^6.26.0",
    "lodash": "^4.17.4",
    "request-promise": "^4.2.2"
=======
    "@babel/runtime": "^7.0.0",
    "request": "^2.88.0",
    "request-promise": "^4.1.1"
>>>>>>> 632d0afa
  },
  "scripts": {
    "build": "rm -rf lib && babel src --out-dir lib",
    "docs-build": "rm -rf docs && esdoc -c esdoc.json",
    "lint": "eslint ./",
    "test": "npm run lint && mocha && npm run docs-build",
    "prepublishOnly": "npm run build && npm run docs-build",
    "release": "release"
  },
  "devDependencies": {
    "@babel/cli": "^7.0.0",
    "@babel/core": "^7.0.0",
    "@babel/plugin-transform-runtime": "^7.0.0",
    "@babel/preset-env": "^7.0.0",
    "@babel/register": "^7.0.0",
    "babel-eslint": "^10.0.1",
    "babel-plugin-add-module-exports": "^1.0.0",
    "chai": "^4.2.0",
    "chai-as-promised": "^7.1.1",
    "esdoc": "^1.1.0",
    "esdoc-ecmascript-proposal-plugin": "^1.0.0",
    "esdoc-standard-plugin": "^1.0.0",
    "eslint": "^5.12.1",
    "eslint-config-airbnb": "^17.1.0",
    "eslint-plugin-import": "^2.14.0",
    "eslint-plugin-mocha": "^5.2.1",
    "mocha": "^5.2.0",
    "release-script": "^1.0.1"
  },
  "release-script": {
    "docsRepo": "git@github.com:jira-node/jira-node.github.io.git",
    "docsRoot": "docs/",
    "tmpDocsRepo": "tmp-docs-repo"
  }
}<|MERGE_RESOLUTION|>--- conflicted
+++ resolved
@@ -26,15 +26,9 @@
   ],
   "license": "MIT",
   "dependencies": {
-<<<<<<< HEAD
-    "babel-runtime": "^6.26.0",
-    "lodash": "^4.17.4",
-    "request-promise": "^4.2.2"
-=======
     "@babel/runtime": "^7.0.0",
     "request": "^2.88.0",
     "request-promise": "^4.1.1"
->>>>>>> 632d0afa
   },
   "scripts": {
     "build": "rm -rf lib && babel src --out-dir lib",
