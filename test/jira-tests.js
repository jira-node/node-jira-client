--- conflicted
+++ resolved
@@ -728,7 +728,101 @@
 
     // Agile APIs Suite Tests
     describe('Agile APIs Suite Tests', () => {
-<<<<<<< HEAD
+      it('moveToBacklog hits proper url', async () => {
+        const result = await dummyURLCall('moveToBacklog');
+        result.should.eql('http://jira.somehost.com:8080/rest/agile/1.0/backlog/issue');
+      });
+
+      it('getAllBoards hits proper url', async () => {
+        const result = await dummyURLCall('getAllBoards');
+        result.should.eql('http://jira.somehost.com:8080/rest/agile/1.0/board?startAt=0&maxResults=50&type=&name=&projectKeyOrId=');
+      });
+
+      it('createBoard hits proper url', async () => {
+        const result = await dummyURLCall('createBoard');
+        result.should.eql('http://jira.somehost.com:8080/rest/agile/1.0/board');
+      });
+
+      it('getBoard hits proper url', async () => {
+        const result = await dummyURLCall('getBoard', ['someBoardId']);
+        result.should.eql('http://jira.somehost.com:8080/rest/agile/1.0/board/someBoardId');
+      });
+
+      it('deleteBoard hits proper url', async () => {
+        const result = await dummyURLCall('deleteBoard', ['someBoardId']);
+        result.should.eql('http://jira.somehost.com:8080/rest/agile/1.0/board/someBoardId');
+      });
+
+      it('getIssuesForBacklog hits proper url', async () => {
+        const result = await dummyURLCall('getIssuesForBacklog', ['someBoardId']);
+        result.should.eql('http://jira.somehost.com:8080/rest/agile/1.0/board/someBoardId/backlog?startAt=0&maxResults=50&jql=&validateQuery=true&fields=');
+      });
+
+      it('getConfiguration hits proper url', async () => {
+        const result = await dummyURLCall('getConfiguration', ['someBoardId']);
+        result.should.eql('http://jira.somehost.com:8080/rest/agile/1.0/board/someBoardId/configuration');
+      });
+
+      it('getIssuesForBoard hits proper url', async () => {
+        const result = await dummyURLCall('getIssuesForBoard', ['someBoardId']);
+        result.should.eql('http://jira.somehost.com:8080/rest/agile/1.0/board/someBoardId/issue?startAt=0&maxResults=50&jql=&validateQuery=true&fields=');
+      });
+
+      it('getEpics hits proper url', async () => {
+        const result = await dummyURLCall('getEpics', ['someBoardId']);
+        result.should.eql('http://jira.somehost.com:8080/rest/agile/1.0/board/someBoardId/epic?startAt=0&maxResults=50&done=');
+      });
+
+      it('getBoardIssuesForEpic hits proper url', async () => {
+        const result = await dummyURLCall('getBoardIssuesForEpic', ['someBoardId', 'someEpicId']);
+        result.should.eql('http://jira.somehost.com:8080/rest/agile/1.0/board/someBoardId/epic/someEpicId/issue?startAt=0&maxResults=50&jql=&validateQuery=true&fields=');
+      });
+
+      it('getProjects hits proper url', async () => {
+        const result = await dummyURLCall('getProjects', ['someBoardId']);
+        result.should.eql('http://jira.somehost.com:8080/rest/agile/1.0/board/someBoardId/project?startAt=0&maxResults=50');
+      });
+
+      it('getProjectsFull hits proper url', async () => {
+        const result = await dummyURLCall('getProjectsFull', ['someBoardId']);
+        result.should.eql('http://jira.somehost.com:8080/rest/agile/1.0/board/someBoardId/project/full');
+      });
+
+      it('getBoardPropertiesKeys hits proper url', async () => {
+        const result = await dummyURLCall('getBoardPropertiesKeys', ['someBoardId']);
+        result.should.eql('http://jira.somehost.com:8080/rest/agile/1.0/board/someBoardId/properties');
+      });
+
+      it('deleteBoardProperty hits proper url', async () => {
+        const result = await dummyURLCall('deleteBoardProperty', ['someBoardId', 'somePropertyKey']);
+        result.should.eql('http://jira.somehost.com:8080/rest/agile/1.0/board/someBoardId/properties/somePropertyKey');
+      });
+
+      it('setBoardProperty hits proper url', async () => {
+        const result = await dummyURLCall('setBoardProperty', ['someBoardId', 'somePropertyKey']);
+        result.should.eql('http://jira.somehost.com:8080/rest/agile/1.0/board/someBoardId/properties/somePropertyKey');
+      });
+
+      it('getBoardProperty hits proper url', async () => {
+        const result = await dummyURLCall('getBoardProperty', ['someBoardId', 'somePropertyKey']);
+        result.should.eql('http://jira.somehost.com:8080/rest/agile/1.0/board/someBoardId/properties/somePropertyKey');
+      });
+
+      it('getAllSprints hits proper url', async () => {
+        const result = await dummyURLCall('getAllSprints', ['someBoardId']);
+        result.should.eql('http://jira.somehost.com:8080/rest/agile/1.0/board/someBoardId/sprint?startAt=0&maxResults=50&state=');
+      });
+
+      it('getBoardIssuesForSprint hits proper url', async () => {
+        const result = await dummyURLCall('getBoardIssuesForSprint', ['someBoardId', 'someSprintId']);
+        result.should.eql('http://jira.somehost.com:8080/rest/agile/1.0/board/someBoardId/sprint/someSprintId/issue?startAt=0&maxResults=50&jql=&validateQuery=true&fields=');
+      });
+
+      it('getAllVersions hits proper url', async () => {
+        const result = await dummyURLCall('getAllVersions', ['someBoardId']);
+        result.should.eql('http://jira.somehost.com:8080/rest/agile/1.0/board/someBoardId/version?startAt=0&maxResults=50&released=');
+      });
+
       it('getEpic hits proper url', async () => {
         const result = await dummyURLCall('getEpic', ['someEpicId']);
         result.should.eql('http://jira.somehost.com:8080/rest/agile/1.0/epic/someEpicId');
@@ -752,101 +846,6 @@
       it('rankEpics hits proper url', async () => {
         const result = await dummyURLCall('rankEpics', ['someEpicId']);
         result.should.eql('http://jira.somehost.com:8080/rest/agile/1.0/epic/someEpicId/rank');
-=======
-      it('moveToBacklog hits proper url', async () => {
-        const result = await dummyURLCall('moveToBacklog');
-        result.should.eql('http://jira.somehost.com:8080/rest/agile/1.0/backlog/issue');
-      });
-
-      it('getAllBoards hits proper url', async () => {
-        const result = await dummyURLCall('getAllBoards');
-        result.should.eql('http://jira.somehost.com:8080/rest/agile/1.0/board?startAt=0&maxResults=50&type=&name=&projectKeyOrId=');
-      });
-
-      it('createBoard hits proper url', async () => {
-        const result = await dummyURLCall('createBoard');
-        result.should.eql('http://jira.somehost.com:8080/rest/agile/1.0/board');
-      });
-
-      it('getBoard hits proper url', async () => {
-        const result = await dummyURLCall('getBoard', ['someBoardId']);
-        result.should.eql('http://jira.somehost.com:8080/rest/agile/1.0/board/someBoardId');
-      });
-
-      it('deleteBoard hits proper url', async () => {
-        const result = await dummyURLCall('deleteBoard', ['someBoardId']);
-        result.should.eql('http://jira.somehost.com:8080/rest/agile/1.0/board/someBoardId');
-      });
-
-      it('getIssuesForBacklog hits proper url', async () => {
-        const result = await dummyURLCall('getIssuesForBacklog', ['someBoardId']);
-        result.should.eql('http://jira.somehost.com:8080/rest/agile/1.0/board/someBoardId/backlog?startAt=0&maxResults=50&jql=&validateQuery=true&fields=');
-      });
-
-      it('getConfiguration hits proper url', async () => {
-        const result = await dummyURLCall('getConfiguration', ['someBoardId']);
-        result.should.eql('http://jira.somehost.com:8080/rest/agile/1.0/board/someBoardId/configuration');
-      });
-
-      it('getIssuesForBoard hits proper url', async () => {
-        const result = await dummyURLCall('getIssuesForBoard', ['someBoardId']);
-        result.should.eql('http://jira.somehost.com:8080/rest/agile/1.0/board/someBoardId/issue?startAt=0&maxResults=50&jql=&validateQuery=true&fields=');
-      });
-
-      it('getEpics hits proper url', async () => {
-        const result = await dummyURLCall('getEpics', ['someBoardId']);
-        result.should.eql('http://jira.somehost.com:8080/rest/agile/1.0/board/someBoardId/epic?startAt=0&maxResults=50&done=');
-      });
-
-      it('getBoardIssuesForEpic hits proper url', async () => {
-        const result = await dummyURLCall('getBoardIssuesForEpic', ['someBoardId', 'someEpicId']);
-        result.should.eql('http://jira.somehost.com:8080/rest/agile/1.0/board/someBoardId/epic/someEpicId/issue?startAt=0&maxResults=50&jql=&validateQuery=true&fields=');
-      });
-
-      it('getProjects hits proper url', async () => {
-        const result = await dummyURLCall('getProjects', ['someBoardId']);
-        result.should.eql('http://jira.somehost.com:8080/rest/agile/1.0/board/someBoardId/project?startAt=0&maxResults=50');
-      });
-
-      it('getProjectsFull hits proper url', async () => {
-        const result = await dummyURLCall('getProjectsFull', ['someBoardId']);
-        result.should.eql('http://jira.somehost.com:8080/rest/agile/1.0/board/someBoardId/project/full');
-      });
-
-      it('getBoardPropertiesKeys hits proper url', async () => {
-        const result = await dummyURLCall('getBoardPropertiesKeys', ['someBoardId']);
-        result.should.eql('http://jira.somehost.com:8080/rest/agile/1.0/board/someBoardId/properties');
-      });
-
-      it('deleteBoardProperty hits proper url', async () => {
-        const result = await dummyURLCall('deleteBoardProperty', ['someBoardId', 'somePropertyKey']);
-        result.should.eql('http://jira.somehost.com:8080/rest/agile/1.0/board/someBoardId/properties/somePropertyKey');
-      });
-
-      it('setBoardProperty hits proper url', async () => {
-        const result = await dummyURLCall('setBoardProperty', ['someBoardId', 'somePropertyKey']);
-        result.should.eql('http://jira.somehost.com:8080/rest/agile/1.0/board/someBoardId/properties/somePropertyKey');
-      });
-
-      it('getBoardProperty hits proper url', async () => {
-        const result = await dummyURLCall('getBoardProperty', ['someBoardId', 'somePropertyKey']);
-        result.should.eql('http://jira.somehost.com:8080/rest/agile/1.0/board/someBoardId/properties/somePropertyKey');
-      });
-
-      it('getAllSprints hits proper url', async () => {
-        const result = await dummyURLCall('getAllSprints', ['someBoardId']);
-        result.should.eql('http://jira.somehost.com:8080/rest/agile/1.0/board/someBoardId/sprint?startAt=0&maxResults=50&state=');
-      });
-
-      it('getBoardIssuesForSprint hits proper url', async () => {
-        const result = await dummyURLCall('getBoardIssuesForSprint', ['someBoardId', 'someSprintId']);
-        result.should.eql('http://jira.somehost.com:8080/rest/agile/1.0/board/someBoardId/sprint/someSprintId/issue?startAt=0&maxResults=50&jql=&validateQuery=true&fields=');
-      });
-
-      it('getAllVersions hits proper url', async () => {
-        const result = await dummyURLCall('getAllVersions', ['someBoardId']);
-        result.should.eql('http://jira.somehost.com:8080/rest/agile/1.0/board/someBoardId/version?startAt=0&maxResults=50&released=');
->>>>>>> 1b42b477
       });
     });
 
